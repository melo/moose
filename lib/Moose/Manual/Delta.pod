--- conflicted
+++ resolved
@@ -16,8 +16,7 @@
 it documented here, or think we missed an important feature, please
 send us a patch.
 
-<<<<<<< HEAD
-=head1 Version 0.85
+=head1 Version 0.89
 
 L<Moose::AttributeHelpers> has been moved into the Moose core from
 L<MooseX::AttributeHelpers>.  Major changes include:
@@ -44,8 +43,6 @@
 =back
 
 See L<Moose::AttributeHelpers> for the new documentation.
-=======
-=head1 Version 0.89
 
 C<< use Moose -metaclass => 'Foo' >> now does alias resolution, just like
 C<-traits> (and the C<metaclass> and C<traits> options to C<has>).
@@ -58,7 +55,6 @@
   sub register_implementation { 'My::Meta::Trait' }
 
 way of doing this.
->>>>>>> 27f2f43f
 
 =head1 Version 0.84
 
