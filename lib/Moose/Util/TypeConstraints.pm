
package Moose::Util::TypeConstraints;

use strict;
use warnings;

use Carp         'confess';
use Scalar::Util 'blessed';
use B            'svref_2object';
use Sub::Exporter;

our $VERSION = '0.10';

use Moose::Meta::TypeConstraint;
use Moose::Meta::TypeCoercion;

my @exports = qw/
    type subtype as where message optimize_as
    coerce from via 
    enum
    find_type_constraint
/;

Sub::Exporter::setup_exporter({ 
    exports => \@exports,
    groups  => { default => [':all'] }
});

sub unimport {
    no strict 'refs';    
    my $class = caller();
    # loop through the exports ...
    foreach my $name (@exports) {
        # if we find one ...
        if (defined &{$class . '::' . $name}) {
            my $keyword = \&{$class . '::' . $name};
            
            # make sure it is from Moose
            my $pkg_name = eval { svref_2object($keyword)->GV->STASH->NAME };
            next if $@;
            next if $pkg_name ne 'Moose::Util::TypeConstraints';
            
            # and if it is from Moose then undef the slot
            delete ${$class . '::'}{$name};
        }
    }
}

{
    my %TYPES;
    sub find_type_constraint ($) { 
        return $TYPES{$_[0]}->[1] 
            if exists $TYPES{$_[0]};
        return;
    }
    
    sub _dump_type_constraints {
        require Data::Dumper;        
        Data::Dumper::Dumper(\%TYPES);
    }
    
    sub _create_type_constraint ($$$;$$) { 
        my $name   = shift;
        my $parent = shift;
        my $check  = shift;;
        
        my ($message, $optimized);
        for (@_) {
<<<<<<< HEAD
            $message   = $_->{message}   if exists $_->{message};
            $optimized = $_->{optimized} if exists $_->{optimized};            
        }
        
=======
            $message   = $_->{message} if exists $_->{message};
            $optimized = $_->{optimized} if exists $_->{optimized};            
        }

>>>>>>> 2cea2af7
        my $pkg_defined_in = scalar(caller(1));
        ($TYPES{$name}->[0] eq $pkg_defined_in)
            || confess "The type constraint '$name' has already been created "
                 if defined $name && exists $TYPES{$name};                
        $parent = find_type_constraint($parent) if defined $parent;
        my $constraint = Moose::Meta::TypeConstraint->new(
            name       => $name || '__ANON__',
            parent     => $parent,            
            constraint => $check,       
            message    => $message,    
            optimized  => $optimized,
        );
        $TYPES{$name} = [ $pkg_defined_in, $constraint ] if defined $name;
        return $constraint;
    }

    sub _install_type_coercions ($$) { 
        my ($type_name, $coercion_map) = @_;
        my $type = find_type_constraint($type_name);
        (!$type->has_coercion)
            || confess "The type coercion for '$type_name' has already been registered";        
        my $type_coercion = Moose::Meta::TypeCoercion->new(
            type_coercion_map => $coercion_map,
            type_constraint   => $type
        );            
        $type->coercion($type_coercion);
    }
    
    sub create_type_constraint_union (@) {
        my (@type_constraint_names) = @_;
        return Moose::Meta::TypeConstraint->union(
            map { 
                find_type_constraint($_) 
            } @type_constraint_names
        );
    }
    
    sub export_type_contstraints_as_functions {
        my $pkg = caller();
	    no strict 'refs';
    	foreach my $constraint (keys %TYPES) {
    		*{"${pkg}::${constraint}"} = find_type_constraint($constraint)->_compiled_type_constraint;
    	}        
    }    
}

# type constructors

sub type ($$) {
	my ($name, $check) = @_;
	_create_type_constraint($name, undef, $check);
}

sub subtype ($$;$$$) {
	unshift @_ => undef if scalar @_ <= 2;	
	goto &_create_type_constraint;
}

sub coerce ($@) {
    my ($type_name, @coercion_map) = @_;   
    _install_type_coercions($type_name, \@coercion_map);
}

sub as      ($) { $_[0] }
sub from    ($) { $_[0] }
sub where   (&) { $_[0] }
sub via     (&) { $_[0] }

sub message     (&) { +{ message   => $_[0] } }
sub optimize_as (&) { +{ optimized => $_[0] } }

sub enum ($;@) {
    my ($type_name, @values) = @_;
    (scalar @values >= 2)
        || confess "You must have at least two values to enumerate through";
    my $regexp = join '|' => @values;
	_create_type_constraint(
	    $type_name,
	    'Str',
	    sub { qr/^$regexp$/i }
	);    
}

# define some basic types

type 'Any'  => where { 1 }; # meta-type including all
type 'Item' => where { 1 }; # base-type 

subtype 'Undef'   => as 'Item' => where { !defined($_) };
subtype 'Defined' => as 'Item' => where {  defined($_) };

subtype 'Bool'
    => as 'Item' 
    => where { !defined($_) || $_ eq "" || "$_" eq '1' || "$_" eq '0' };

subtype 'Value' 
    => as 'Defined' 
    => where { !ref($_) } 
    => optimize_as { defined($_[0]) && !ref($_[0]) };
    
subtype 'Ref'
    => as 'Defined' 
    => where {  ref($_) } 
    => optimize_as { ref($_[0]) };

subtype 'Str' 
    => as 'Value' 
    => where { 1 } 
    => optimize_as { defined($_[0]) && !ref($_[0]) };

subtype 'Num' 
    => as 'Value' 
    => where { Scalar::Util::looks_like_number($_) } 
    => optimize_as { !ref($_[0]) && Scalar::Util::looks_like_number($_[0]) };
    
subtype 'Int' 
    => as 'Num'   
    => where { "$_" =~ /^-?[0-9]+$/ }
    => optimize_as { defined($_[0]) && !ref($_[0]) && $_[0] =~ /^-?[0-9]+$/ };

subtype 'ScalarRef' => as 'Ref' => where { ref($_) eq 'SCALAR' } => optimize_as { ref($_[0]) eq 'SCALAR' };
subtype 'ArrayRef'  => as 'Ref' => where { ref($_) eq 'ARRAY'  } => optimize_as { ref($_[0]) eq 'ARRAY'  };
subtype 'HashRef'   => as 'Ref' => where { ref($_) eq 'HASH'   } => optimize_as { ref($_[0]) eq 'HASH'   };	
subtype 'CodeRef'   => as 'Ref' => where { ref($_) eq 'CODE'   } => optimize_as { ref($_[0]) eq 'CODE'   };
subtype 'RegexpRef' => as 'Ref' => where { ref($_) eq 'Regexp' } => optimize_as { ref($_[0]) eq 'Regexp' };	
subtype 'GlobRef'   => as 'Ref' => where { ref($_) eq 'GLOB'   } => optimize_as { ref($_[0]) eq 'GLOB'   };

# NOTE:
# scalar filehandles are GLOB refs, 
# but a GLOB ref is not always a filehandle
subtype 'FileHandle' 
    => as 'GlobRef' 
    => where { Scalar::Util::openhandle($_) }
    => optimize_as { ref($_[0]) eq 'GLOB' && Scalar::Util::openhandle($_[0]) };

# NOTE: 
# blessed(qr/.../) returns true,.. how odd
subtype 'Object' 
    => as 'Ref' 
    => where { blessed($_) && blessed($_) ne 'Regexp' }
    => optimize_as { blessed($_[0]) && blessed($_[0]) ne 'Regexp' };

subtype 'Role' 
    => as 'Object' 
    => where { $_->can('does') }
    => optimize_as { blessed($_[0]) && $_[0]->can('does') };

1;

__END__

=pod

=head1 NAME

Moose::Util::TypeConstraints - Type constraint system for Moose

=head1 SYNOPSIS

  use Moose::Util::TypeConstraints;

  type 'Num' => where { Scalar::Util::looks_like_number($_) };
  
  subtype 'Natural' 
      => as 'Num' 
      => where { $_ > 0 };
  
  subtype 'NaturalLessThanTen' 
      => as 'Natural'
      => where { $_ < 10 }
      => message { "This number ($_) is not less than ten!" };
      
  coerce 'Num' 
      => from 'Str'
        => via { 0+$_ }; 
        
  enum 'RGBColors' => qw(red green blue);

=head1 DESCRIPTION

This module provides Moose with the ability to create type contraints 
to be are used in both attribute definitions and for method argument 
validation. 

=head2 Important Caveat

This is B<NOT> a type system for Perl 5. These are type constraints, 
and they are not used by Moose unless you tell it to. No type 
inference is performed, expression are not typed, etc. etc. etc. 

This is simply a means of creating small constraint functions which 
can be used to simplify your own type-checking code.

=head2 Slightly Less Important Caveat

It is almost always a good idea to quote your type and subtype names. 
This is to prevent perl from trying to execute the call as an indirect 
object call. This issue only seems to come up when you have a subtype
the same name as a valid class, but when the issue does arise it tends 
to be quite annoying to debug. 

So for instance, this:
  
  subtype DateTime => as Object => where { $_->isa('DateTime') };

will I<Just Work>, while this:

  use DateTime;
  subtype DateTime => as Object => where { $_->isa('DateTime') };

will fail silently and cause many headaches. The simple way to solve 
this, as well as future proof your subtypes from classes which have 
yet to have been created yet, is to simply do this:

  use DateTime;
  subtype 'DateTime' => as Object => where { $_->isa('DateTime') };

=head2 Default Type Constraints

This module also provides a simple hierarchy for Perl 5 types, this 
could probably use some work, but it works for me at the moment.

  Any
  Item 
      Bool
      Undef
      Defined
          Value
              Num
                Int
              Str
          Ref
              ScalarRef
              ArrayRef
              HashRef
              CodeRef
              RegexpRef
              GlobRef
                FileHandle
              Object	
                  Role

Suggestions for improvement are welcome.

B<NOTE:> The C<Undef> type constraint does not work correctly 
in every occasion, please use it sparringly.
    
=head1 FUNCTIONS

=head2 Type Constraint Registry

=over 4

=item B<find_type_constraint ($type_name)>

This function can be used to locate a specific type constraint 
meta-object. What you do with it from there is up to you :)

=item B<create_type_constraint_union (@type_constraint_names)>

Given a list of C<@type_constraint_names>, this will return a 
B<Moose::Meta::TypeConstraint::Union> instance.

=item B<export_type_contstraints_as_functions>

This will export all the current type constraints as functions 
into the caller's namespace. Right now, this is mostly used for 
testing, but it might prove useful to others.

=back

=head2 Type Constraint Constructors

The following functions are used to create type constraints. 
They will then register the type constraints in a global store 
where Moose can get to them if it needs to. 

See the L<SYNOPOSIS> for an example of how to use these.

=over 4

=item B<type ($name, $where_clause)>

This creates a base type, which has no parent. 

=item B<subtype ($name, $parent, $where_clause, ?$message)>

This creates a named subtype. 

=item B<subtype ($parent, $where_clause, ?$message)>

This creates an unnamed subtype and will return the type 
constraint meta-object, which will be an instance of 
L<Moose::Meta::TypeConstraint>. 

=item B<enum ($name, @values)>

This will create a basic subtype for a given set of strings. 
The resulting constraint will be a subtype of C<Str> and 
will match any of the items in C<@values>. See the L<SYNOPSIS> 
for a simple example.

B<NOTE:> This is not a true proper enum type, it is simple 
a convient constraint builder.

=item B<as>

This is just sugar for the type constraint construction syntax.

=item B<where>

This is just sugar for the type constraint construction syntax.

=item B<message>

This is just sugar for the type constraint construction syntax.

=item B<optimize_as>

=back

=head2 Type Coercion Constructors

Type constraints can also contain type coercions as well. If you 
ask your accessor too coerce, the Moose will run the type-coercion 
code first, followed by the type constraint check. This feature 
should be used carefully as it is very powerful and could easily 
take off a limb if you are not careful.

See the L<SYNOPOSIS> for an example of how to use these.

=over 4

=item B<coerce>

=item B<from>

This is just sugar for the type coercion construction syntax.

=item B<via>

This is just sugar for the type coercion construction syntax.

=back

=head2 Namespace Management

=over 4

=item B<unimport>

This will remove all the type constraint keywords from the 
calling class namespace.

=back

=head1 BUGS

All complex software has bugs lurking in it, and this module is no 
exception. If you find a bug please either email me, or add the bug
to cpan-RT.

=head1 AUTHOR

Stevan Little E<lt>stevan@iinteractive.comE<gt>

=head1 COPYRIGHT AND LICENSE

Copyright 2006 by Infinity Interactive, Inc.

L<http://www.iinteractive.com>

This library is free software; you can redistribute it and/or modify
it under the same terms as Perl itself. 

=cut<|MERGE_RESOLUTION|>--- conflicted
+++ resolved
@@ -66,17 +66,10 @@
         
         my ($message, $optimized);
         for (@_) {
-<<<<<<< HEAD
-            $message   = $_->{message}   if exists $_->{message};
-            $optimized = $_->{optimized} if exists $_->{optimized};            
-        }
-        
-=======
             $message   = $_->{message} if exists $_->{message};
             $optimized = $_->{optimized} if exists $_->{optimized};            
         }
 
->>>>>>> 2cea2af7
         my $pkg_defined_in = scalar(caller(1));
         ($TYPES{$name}->[0] eq $pkg_defined_in)
             || confess "The type constraint '$name' has already been created "
