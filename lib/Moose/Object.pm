--- conflicted
+++ resolved
@@ -7,11 +7,6 @@
 use if ( not our $__mx_is_compiled ), 'Moose::Meta::Class';
 use if ( not our $__mx_is_compiled ), metaclass => 'Moose::Meta::Class';
 
-<<<<<<< HEAD
-use Carp 'confess';
-
-=======
->>>>>>> f4f808de
 our $VERSION   = '0.57';
 $VERSION = eval $VERSION;
 our $AUTHORITY = 'cpan:STEVAN';
@@ -29,11 +24,7 @@
     if (scalar @_ == 1) {
         if (defined $_[0]) {
             (ref($_[0]) eq 'HASH')
-<<<<<<< HEAD
-                || confess "Single parameters to new() must be a HASH ref";
-=======
                 || $class->throw_error("Single parameters to new() must be a HASH ref", data => $_[0]);
->>>>>>> f4f808de
             return {%{$_[0]}};
         } 
         else {
