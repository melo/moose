--- conflicted
+++ resolved
@@ -21,15 +21,6 @@
 
     # NOTE:
     # set up the environment
-<<<<<<< HEAD
-    my $attr        = $self->associated_attribute;
-    my $attr_name   = $attr->name;
-    my $meta        = $self;
-
-    my $type_constraint_obj  = $attr->type_constraint;
-    my $type_constraint_name = $type_constraint_obj && $type_constraint_obj->name;
-    my $type_constraint      = $type_constraint_obj
-=======
     my $attr = $self->associated_attribute;
     my $type_constraint_obj = $attr->type_constraint;
     my $environment = {
@@ -39,19 +30,13 @@
         '$type_constraint_obj' => \$type_constraint_obj,
         '$type_constraint_name' => \($type_constraint_obj && $type_constraint_obj->name),
         '$type_constraint' => \($type_constraint_obj
->>>>>>> 497442e8
                                    ? $type_constraint_obj->_compiled_type_constraint
                                    : undef),
     };
 
     #warn "code for $attr_name =>\n" . $code . "\n";
-<<<<<<< HEAD
-    eval $self->_prepare_code( code => $code )
-        or $self->throw_error("Could not create writer for '$attr_name' because $@ \n code: $code", error => $@, data => $code );
-=======
     $self->_compile_code( environment => $environment, code => $code )
         or $self->throw_error("Could not create writer for '${\$self->associated_attribute->name}' because $@ \n code: $code", error => $@, data => $code );
->>>>>>> 497442e8
 }
 
 sub generate_accessor_method_inline {
