
package Moose::Meta::Class;

use strict;
use warnings;

use Class::MOP;

use Carp ();
use Scalar::Util 'weaken', 'blessed';

our $VERSION   = '0.57';
$VERSION = eval $VERSION;
our $AUTHORITY = 'cpan:STEVAN';

use Moose::Meta::Method::Overriden;
use Moose::Meta::Method::Augmented;

use base 'Class::MOP::Class';

__PACKAGE__->meta->add_attribute('roles' => (
    reader  => 'roles',
    default => sub { [] }
));

__PACKAGE__->meta->add_attribute('constructor_class' => (
    accessor => 'constructor_class',
    default  => sub { 'Moose::Meta::Method::Constructor' }
));

__PACKAGE__->meta->add_attribute('destructor_class' => (
    accessor => 'destructor_class',
    default  => sub { 'Moose::Meta::Method::Destructor' }
));

<<<<<<< HEAD
=======
__PACKAGE__->meta->add_attribute('error_builder' => (
    reader  => 'error_builder',
    default => 'confess',
));

__PACKAGE__->meta->add_attribute('error_class' => (
    reader  => 'error_class',
));


>>>>>>> f4f808de
sub initialize {
    my $class = shift;
    my $pkg   = shift;
    return Class::MOP::get_metaclass_by_name($pkg) 
        || $class->SUPER::initialize($pkg,
                'attribute_metaclass' => 'Moose::Meta::Attribute',
                'method_metaclass'    => 'Moose::Meta::Method',
                'instance_metaclass'  => 'Moose::Meta::Instance',
                @_
            );    
}

sub create {
    my ($self, $package_name, %options) = @_;
    
    (ref $options{roles} eq 'ARRAY')
        || $self->throw_error("You must pass an ARRAY ref of roles", data => $options{roles})
            if exists $options{roles};
    
    my $class = $self->SUPER::create($package_name, %options);
    
    if (exists $options{roles}) {
        Moose::Util::apply_all_roles($class, @{$options{roles}});
    }
    
    return $class;
}

my %ANON_CLASSES;

sub create_anon_class {
    my ($self, %options) = @_;

    my $cache_ok = delete $options{cache};
    
    # something like Super::Class|Super::Class::2=Role|Role::1
    my $cache_key = join '=' => (
        join('|', sort @{$options{superclasses} || []}),
        join('|', sort @{$options{roles}        || []}),
    );
    
    if ($cache_ok && defined $ANON_CLASSES{$cache_key}) {
        return $ANON_CLASSES{$cache_key};
    }
    
    my $new_class = $self->SUPER::create_anon_class(%options);

    $ANON_CLASSES{$cache_key} = $new_class
        if $cache_ok;

    return $new_class;
}

sub add_role {
    my ($self, $role) = @_;
    (blessed($role) && $role->isa('Moose::Meta::Role'))
        || $self->throw_error("Roles must be instances of Moose::Meta::Role", data => $role);
    push @{$self->roles} => $role;
}

sub calculate_all_roles {
    my $self = shift;
    my %seen;
    grep { !$seen{$_->name}++ } map { $_->calculate_all_roles } @{ $self->roles };
}

sub does_role {
    my ($self, $role_name) = @_;
    (defined $role_name)
        || $self->throw_error("You must supply a role name to look for");
    foreach my $class ($self->class_precedence_list) {
        next unless $class->can('meta') && $class->meta->can('roles');
        foreach my $role (@{$class->meta->roles}) {
            return 1 if $role->does_role($role_name);
        }
    }
    return 0;
}

sub excludes_role {
    my ($self, $role_name) = @_;
    (defined $role_name)
        || $self->throw_error("You must supply a role name to look for");
    foreach my $class ($self->class_precedence_list) {
        next unless $class->can('meta');
        # NOTE:
        # in the pretty rare instance when a Moose metaclass
        # is itself extended with a role, this check needs to
        # be done since some items in the class_precedence_list
        # might in fact be Class::MOP based still.
        next unless $class->meta->can('roles');
        foreach my $role (@{$class->meta->roles}) {
            return 1 if $role->excludes_role($role_name);
        }
    }
    return 0;
}

sub new_object {
    my $class = shift;
    my $params = @_ == 1 ? $_[0] : {@_};
    my $self = $class->SUPER::new_object($params);
    foreach my $attr ($class->compute_all_applicable_attributes()) {
        # if we have a trigger, then ...
        if ($attr->can('has_trigger') && $attr->has_trigger) {
            # make sure we have an init-arg ...
            if (defined(my $init_arg = $attr->init_arg)) {
                # now make sure an init-arg was passes ...
                if (exists $params->{$init_arg}) {
                    # and if get here, fire the trigger
                    $attr->trigger->(
                        $self, 
                        # check if there is a coercion
                        ($attr->should_coerce
                            # and if so, we need to grab the 
                            # value that is actually been stored
                            ? $attr->get_read_method_ref->($self)
                            # otherwise, just get the value from
                            # the constructor params
                            : $params->{$init_arg}), 
                        $attr
                    );
                }
            }       
        }
    }
    return $self;
}

sub construct_instance {
    my $class = shift;
    my $params = @_ == 1 ? $_[0] : {@_};
    my $meta_instance = $class->get_meta_instance;
    # FIXME:
    # the code below is almost certainly incorrect
    # but this is foreign inheritence, so we might
    # have to kludge it in the end.
    my $instance = $params->{'__INSTANCE__'} || $meta_instance->create_instance();
    foreach my $attr ($class->compute_all_applicable_attributes()) {
        $attr->initialize_instance_slot($meta_instance, $instance, $params);
    }
    return $instance;
}

# FIXME:
# This is ugly
sub get_method_map {
    my $self = shift;

    my $current = Class::MOP::check_package_cache_flag($self->name);

    if (defined $self->{'_package_cache_flag'} && $self->{'_package_cache_flag'} == $current) {
        return $self->{'methods'};
    }

    $self->{_package_cache_flag} = $current;

    my $map  = $self->{'methods'};

    my $class_name       = $self->name;
    my $method_metaclass = $self->method_metaclass;

    my %all_code = $self->get_all_package_symbols('CODE');

    foreach my $symbol (keys %all_code) {
        my $code = $all_code{$symbol};

        next if exists  $map->{$symbol} &&
                defined $map->{$symbol} &&
                        $map->{$symbol}->body == $code;

        my ($pkg, $name) = Class::MOP::get_code_info($code);

        if ($pkg->can('meta')
            # NOTE:
            # we don't know what ->meta we are calling
            # here, so we need to be careful cause it
            # just might blow up at us, or just complain
            # loudly (in the case of Curses.pm) so we
            # just be a little overly cautious here.
            # - SL
            && eval { no warnings; blessed($pkg->meta) }
            && $pkg->meta->isa('Moose::Meta::Role')) {
            #my $role = $pkg->meta->name;
            #next unless $self->does_role($role);
        }
        else {
            
            # NOTE:
            # in 5.10 constant.pm the constants show up 
            # as being in the right package, but in pre-5.10
            # they show up as constant::__ANON__ so we 
            # make an exception here to be sure that things
            # work as expected in both.
            # - SL
            unless ($pkg eq 'constant' && $name eq '__ANON__') {
                next if ($pkg  || '') ne $class_name ||
                        (($name || '') ne '__ANON__' && ($pkg  || '') ne $class_name);
            }

        }

        $map->{$symbol} = $method_metaclass->wrap(
            $code,
            package_name => $class_name,
            name         => $symbol
        );
    }

    return $map;
}

### ---------------------------------------------

sub add_attribute {
    my $self = shift;
    $self->SUPER::add_attribute(
        (blessed $_[0] && $_[0]->isa('Class::MOP::Attribute')
            ? $_[0] 
            : $self->_process_attribute(@_))    
    );
}

sub add_override_method_modifier {
    my ($self, $name, $method, $_super_package) = @_;

    (!$self->has_method($name))
        || $self->throw_error("Cannot add an override method if a local method is already present");

    $self->add_method($name => Moose::Meta::Method::Overriden->new(
        method  => $method,
        class   => $self,
        package => $_super_package, # need this for roles
        name    => $name,
    ));
}

sub add_augment_method_modifier {
    my ($self, $name, $method) = @_;
    (!$self->has_method($name))
        || $self->throw_error("Cannot add an augment method if a local method is already present");

    $self->add_method($name => Moose::Meta::Method::Augmented->new(
        method  => $method,
        class   => $self,
        name    => $name,
    ));
}

## Private Utility methods ...

sub _find_next_method_by_name_which_is_not_overridden {
    my ($self, $name) = @_;
    foreach my $method ($self->find_all_methods_by_name($name)) {
        return $method->{code}
            if blessed($method->{code}) && !$method->{code}->isa('Moose::Meta::Method::Overriden');
    }
    return undef;
}

# Right now, this method does not handle the case where two
# metaclasses differ only in roles applied against a common parent
# class. This can happen fairly easily when ClassA applies metaclass
# Role1, and then a subclass, ClassB, applies a metaclass Role2. In
# reality, the way to resolve the problem is to apply Role1 to
# ClassB's metaclass. However, we cannot currently detect this, and so
# we simply fail to fix the incompatibility.
#
# The algorithm for fixing it is not that complicated.
#
# First, we see if the two metaclasses share a common parent (probably
# Moose::Meta::Class).
#
# Second, we see if the metaclasses only differ in terms of roles
# applied. This second point is where things break down. There is no
# easy way to determine if the difference is from roles only. To do
# that, we'd need to able to reliably determine the origin of each
# method and attribute in each metaclass. If all the unshared methods
# & attributes come from roles, and there is no name collision, then
# we can apply the missing roles to the child's metaclass.
#
# Tracking the origin of these things will require some fairly
# invasive changes to various parts of Moose & Class::MOP.
#
# For now, the workaround is for ClassB to subclass ClassA _and then_
# apply metaclass roles to its metaclass.
sub _fix_metaclass_incompatability {
    my ($self, @superclasses) = @_;

    foreach my $super (@superclasses) {
        # don't bother if it does not have a meta.
        my $super_meta = Class::MOP::Class->initialize($super) or next;
        next unless $super_meta->isa("Class::MOP::Class");

        # get the name, make sure we take
        # immutable classes into account
        my $super_meta_name
            = $super_meta->is_immutable
            ? $super_meta->get_mutable_metaclass_name
            : ref($super_meta);

        next if
            # if our metaclass is compatible
            $self->isa($super_meta_name)
                and
            # and our instance metaclass is also compatible then no
            # fixes are needed
            $self->instance_metaclass->isa( $super_meta->instance_metaclass );

        next unless $super_meta->isa( ref($self) );

        unless ( $self->is_pristine ) {
<<<<<<< HEAD
            confess "Not reinitializing metaclass for "
                . $self->name
                . ", it isn't pristine";
=======
            $self->throw_error("Not reinitializing metaclass for "
                . $self->name
                . ", it isn't pristine");
>>>>>>> f4f808de
        }

        $self = $super_meta->reinitialize(
            $self->name,
            attribute_metaclass => $super_meta->attribute_metaclass,
            method_metaclass    => $super_meta->method_metaclass,
            instance_metaclass  => $super_meta->instance_metaclass,
        );

        $self->$_( $super_meta->$_ )
            for qw( constructor_class destructor_class );
    }

    return $self;
}

# NOTE:
# this was crap anyway, see
# Moose::Util::apply_all_roles
# instead
sub _apply_all_roles { 
    Carp::croak 'DEPRECATED: use Moose::Util::apply_all_roles($meta, @roles) instead' 
}

sub _process_attribute {
    my ( $self, $name, @args ) = @_;

    @args = %{$args[0]} if scalar @args == 1 && ref($args[0]) eq 'HASH';

    if ($name =~ /^\+(.*)/) {
        return $self->_process_inherited_attribute($1, @args);
    }
    else {
        return $self->_process_new_attribute($name, @args);
    }
}

sub _process_new_attribute {
    my ( $self, $name, @args ) = @_;

    $self->attribute_metaclass->interpolate_class_and_new($name, @args);
}

sub _process_inherited_attribute {
    my ($self, $attr_name, %options) = @_;
    my $inherited_attr = $self->find_attribute_by_name($attr_name);
    (defined $inherited_attr)
        || $self->throw_error("Could not find an attribute by the name of '$attr_name' to inherit from", data => $attr_name);
    if ($inherited_attr->isa('Moose::Meta::Attribute')) {
        return $inherited_attr->clone_and_inherit_options(%options);
    }
    else {
        # NOTE:
        # kind of a kludge to handle Class::MOP::Attributes
        return $inherited_attr->Moose::Meta::Attribute::clone_and_inherit_options(%options);
    }
}

## -------------------------------------------------

use Moose::Meta::Method::Constructor;
use Moose::Meta::Method::Destructor;

# This could be done by using SUPER and altering ->options
# I am keeping it this way to make it more explicit.
sub create_immutable_transformer {
    my $self = shift;
    my $class = Class::MOP::Immutable->new($self, {
       read_only   => [qw/superclasses/],
       cannot_call => [qw/
           add_method
           alias_method
           remove_method
           add_attribute
           remove_attribute
           remove_package_symbol
           add_role
       /],
       memoize     => {
           class_precedence_list             => 'ARRAY',
           linearized_isa                    => 'ARRAY', # FIXME perl 5.10 memoizes this on its own, no need?
           get_all_methods                   => 'ARRAY',
           #get_all_attributes               => 'ARRAY', # it's an alias, no need, but maybe in the future
           compute_all_applicable_attributes => 'ARRAY',
           get_meta_instance                 => 'SCALAR',
           get_method_map                    => 'SCALAR',
           calculate_all_roles               => 'ARRAY',
       },
       # NOTE:
       # this is ugly, but so are typeglobs, 
       # so whattayahgonnadoboutit
       # - SL
       wrapped => { 
           add_package_symbol => sub {
               my $original = shift;
               $self->throw_error("Cannot add package symbols to an immutable metaclass")
                   unless (caller(2))[3] eq 'Class::MOP::Package::get_package_symbol'; 
               goto $original->body;
           },
       },       
    });
    return $class;
}

sub make_immutable {
    my $self = shift;
    $self->SUPER::make_immutable
      (
       constructor_class => $self->constructor_class,
       destructor_class  => $self->destructor_class,
       inline_destructor => 1,
       # NOTE:
       # no need to do this,
       # Moose always does it
       inline_accessors  => 0,
       @_,
      );
}

#{ package Moose::Meta::Class::ErrorRoutines; %Carp::Internal?

our $level;

sub throw_error {
    my ( $self, @args ) = @_;
    local $level = 1;
    $self->raise_error($self->create_error(@args));
}

sub raise_error {
    my ( $self, @args ) = @_;
    die @args;
}

sub create_error {
    my ( $self, @args ) = @_;

    if ( @args % 2 == 1 ) {
        unshift @args, "message";
    }

    my %args = ( meta => $self, error => $@, @args );

    local $level = $level + 1;

    if ( my $class = $args{class} || ( ref $self && $self->error_class ) ) {
        return $self->create_error_object( %args, class => $class );
    } else {
        my $builder = $args{builder} || ( ref($self) ? $self->error_builder : "confess" );

        my $builder_method = ( ( ref($builder) && ref($builder) eq 'CODE' ) 
            ? $builder
            : ( $self->can("create_error_$builder") || "create_error_confess" ));

        return $self->$builder_method(%args);
    }
}

sub create_error_object {
    my ( $self, %args ) = @_;

    my $class = delete $args{class};

    $class->new(
        %args,
        depth => ( ($args{depth} || 1) + ( $level + 1 ) ),
    );
}

sub create_error_croak {
    my ( $self, @args ) = @_;
    $self->_create_error_carpmess( @args );
}

sub create_error_confess {
    my ( $self, @args ) = @_;
    $self->_create_error_carpmess( @args, longmess => 1 );
}

sub _create_error_carpmess {
    my ( $self, %args ) = @_;

    my $carp_level = $level + 1 + ( $args{depth} || 1 );

    local $Carp::CarpLevel = $carp_level; # $Carp::CarpLevel + $carp_level ?
    local $Carp::MaxArgNums = 20;         # default is 8, usually we use named args which gets messier though

    my @args = exists $args{message} ? $args{message} : ();

    if ( $args{longmess} ) {
        return Carp::longmess(@args);
    } else {
        return Carp::shortmess(@args);
    }
}

1;

__END__

=pod

=head1 NAME

Moose::Meta::Class - The Moose metaclass

=head1 DESCRIPTION

This is a subclass of L<Class::MOP::Class> with Moose specific
extensions.

For the most part, the only time you will ever encounter an
instance of this class is if you are doing some serious deep
introspection. To really understand this class, you need to refer
to the L<Class::MOP::Class> documentation.

=head1 METHODS

=over 4

=item B<initialize>

=item B<create>

Overrides original to accept a list of roles to apply to
the created class.

   my $metaclass = Moose::Meta::Class->create( 'New::Class', roles => [...] );

=item B<create_anon_class>

Overrides original to support roles and caching.

   my $metaclass = Moose::Meta::Class->create_anon_class(
       superclasses => ['Foo'],
       roles        => [qw/Some Roles Go Here/],
       cache        => 1,
   );

=item B<make_immutable>

Override original to add default options for inlining destructor
and altering the Constructor metaclass.

=item B<create_immutable_transformer>

Override original to lock C<add_role> and memoize C<calculate_all_roles>

=item B<new_object>

We override this method to support the C<trigger> attribute option.

=item B<construct_instance>

This provides some Moose specific extensions to this method, you
almost never call this method directly unless you really know what
you are doing.

This method makes sure to handle the moose weak-ref, type-constraint
and type coercion features.

=item B<get_method_map>

This accommodates Moose::Meta::Role::Method instances, which are
aliased, instead of added, but still need to be counted as valid
methods.

=item B<add_override_method_modifier ($name, $method)>

This will create an C<override> method modifier for you, and install
it in the package.

=item B<add_augment_method_modifier ($name, $method)>

This will create an C<augment> method modifier for you, and install
it in the package.

=item B<calculate_all_roles>

=item B<roles>

This will return an array of C<Moose::Meta::Role> instances which are
attached to this class.

=item B<add_role ($role)>

This takes an instance of C<Moose::Meta::Role> in C<$role>, and adds it
to the list of associated roles.

=item B<does_role ($role_name)>

This will test if this class C<does> a given C<$role_name>. It will
not only check it's local roles, but ask them as well in order to
cascade down the role hierarchy.

=item B<excludes_role ($role_name)>

This will test if this class C<excludes> a given C<$role_name>. It will
not only check it's local roles, but ask them as well in order to
cascade down the role hierarchy.

=item B<add_attribute ($attr_name, %params|$params)>

This method does the same thing as L<Class::MOP::Class::add_attribute>, but adds
support for taking the C<$params> as a HASH ref.

=item B<constructor_class ($class_name)>

=item B<destructor_class ($class_name)>

These are the names of classes used when making a class
immutable. These default to L<Moose::Meta::Method::Constructor> and
L<Moose::Meta::Method::Destructor> respectively. These accessors are
read-write, so you can use them to change the class name.

<<<<<<< HEAD
=======
=item B<throw_error $message, %extra>

Throws the error created by C<create_error> using C<raise_error>

=item B<create_error $message, %extra>

Creates an error message or object.

The default behavior is C<create_error_confess>.

If C<error_class> is set uses C<create_error_object>. Otherwise uses
C<error_builder> (a code reference or variant name), and calls the appropriate
C<create_error_$builder> method.

=item B<error_builder $builder_name>

Get or set the error builder. Defaults to C<confess>.

=item B<error_class $class_name>

Get or set the error class. Has no default.

=item B<create_error_confess %args>

Creates an error using L<Carp/longmess>

=item B<create_error_croak %args>

Creates an error using L<Carp/shortmess>

=item B<create_error_object %args>

Calls C<new> on the C<class> parameter in C<%args>. Usable with C<error_class>
to support custom error objects for your meta class.

=item B<raise_error $error>

Dies with an error object or string.

>>>>>>> f4f808de
=back

=head1 BUGS

All complex software has bugs lurking in it, and this module is no
exception. If you find a bug please either email me, or add the bug
to cpan-RT.

=head1 AUTHOR

Stevan Little E<lt>stevan@iinteractive.comE<gt>

=head1 COPYRIGHT AND LICENSE

Copyright 2006-2008 by Infinity Interactive, Inc.

L<http://www.iinteractive.com>

This library is free software; you can redistribute it and/or modify
it under the same terms as Perl itself.

=cut
<|MERGE_RESOLUTION|>--- conflicted
+++ resolved
@@ -33,8 +33,6 @@
     default  => sub { 'Moose::Meta::Method::Destructor' }
 ));
 
-<<<<<<< HEAD
-=======
 __PACKAGE__->meta->add_attribute('error_builder' => (
     reader  => 'error_builder',
     default => 'confess',
@@ -45,7 +43,6 @@
 ));
 
 
->>>>>>> f4f808de
 sub initialize {
     my $class = shift;
     my $pkg   = shift;
@@ -358,15 +355,9 @@
         next unless $super_meta->isa( ref($self) );
 
         unless ( $self->is_pristine ) {
-<<<<<<< HEAD
-            confess "Not reinitializing metaclass for "
-                . $self->name
-                . ", it isn't pristine";
-=======
             $self->throw_error("Not reinitializing metaclass for "
                 . $self->name
                 . ", it isn't pristine");
->>>>>>> f4f808de
         }
 
         $self = $super_meta->reinitialize(
@@ -682,8 +673,6 @@
 L<Moose::Meta::Method::Destructor> respectively. These accessors are
 read-write, so you can use them to change the class name.
 
-<<<<<<< HEAD
-=======
 =item B<throw_error $message, %extra>
 
 Throws the error created by C<create_error> using C<raise_error>
@@ -723,7 +712,6 @@
 
 Dies with an error object or string.
 
->>>>>>> f4f808de
 =back
 
 =head1 BUGS
